# Async Actions

In the [basics guide](../basics/README.md), we built a simple todo application. It was fully synchronous. Every time an action was dispatched, the state was updated immediately.

In this guide, we will build a different, asynchronous application. It will use the Reddit API to show the current headlines for a select subreddit. How does asynchronicity fit into Redux flow?

## Actions

When you call an asynchronous API, there are two crucial moments in time: the moment you start the call, and the moment when you receive an answer (or a timeout).

Each of these two moments can usually require a change in the application state; to do that, you need to dispatch normal actions that will be processed by reducers synchronously. Usually, for any API request you’ll want to dispatch at least three different kinds of actions:

* **An action informing the reducers that the request began.**

  The reducers may handle this action by toggling an `isFetching` flag in the state. This way the UI knows it’s time to show a spinner.

* **An action informing the reducers that the request finished successfully.**

  The reducers may handle this action by merging the new data into the state they manage and resetting `isFetching`. The UI would hide the spinner, and display the fetched data.

* **An action informing the reducers that the request failed.**

  The reducers may handle this action by resetting `isFetching`. Maybe, some reducers will also want to store the error message so the UI can display it.

You may use a dedicated `status` field in your actions:

```js
{ type: 'FETCH_POSTS' }
{ type: 'FETCH_POSTS', status: 'error', error: 'Oops' }
{ type: 'FETCH_POSTS', status: 'success', response: { ... } }
```

Or you can define separate types for them:

```js
{ type: 'FETCH_POSTS_REQUEST' }
{ type: 'FETCH_POSTS_FAILURE', error: 'Oops' }
{ type: 'FETCH_POSTS_SUCCESS', response: { ... } }
```

Choosing whether to use a single action type with flags, or multiple action types, is up to you. It’s a convention you need to decide with your team. Multiple types leave less room for a mistake, but this is not an issue if you generate action creators and reducers with a helper library like [redux-actions](https://github.com/acdlite/redux-actions).

Whatever convention you choose, stick with it throughout the application.  
We’ll use separate types in this tutorial.

## Synchronous Action Creators

Let’s start by defining the several synchronous action types and action creators we need in our example app. Here, the user can select a reddit to display:

```js
export const SELECT_REDDIT = 'SELECT_REDDIT';

export function selectReddit(reddit) {
  return {
    type: SELECT_REDDIT,
    reddit
  };
}
```

They can also press a “refresh” button to update it:

```js
export const INVALIDATE_REDDIT = 'INVALIDATE_REDDIT';

export function invalidateReddit(reddit) {
  return {
    type: INVALIDATE_REDDIT,
    reddit
  };
}
```

These were the actions governed by the user interaction. We will also have another kind of action, governed by the network requests. We will see how to dispatch them later, but for now, we just want to define them.

When it’s time to fetch the posts for some reddit, we will dispatch a `REQUEST_POSTS` action:

```js
export const REQUEST_POSTS = 'REQUEST_POSTS';

export function requestPosts(reddit) {
  return {
    type: REQUEST_POSTS,
    reddit
  };
}
```

It is important for it to be separate from `SELECT_REDDIT` or `INVALIDATE_REDDIT`. While they may occur one after another, as the app grows more complex, you might want to fetch some data independently of the user action (for example, to prefetch the most popular reddits, or to refresh stale data once in a while). You may also want to fetch in response to a route change, so it’s not wise to couple fetching to some particular UI event early on.

Finally, when the network request comes through, we will dispatch `RECEIVE_POSTS`:

```js
export const RECEIVE_POSTS = 'RECEIVE_POSTS';

export function receivePosts(reddit, json) {
  return {
    type: RECEIVE_POSTS,
    reddit,
    posts: json.data.children.map(child => child.data),
    receivedAt: Date.now()
  };
}
```

This is all we need to know for now. The particular mechanism to dispatch these actions together with network requests will be discussed later.

>##### Note on Error Handling

>In a real app, you’d also want to dispatch an action on request failure. We won’t implement error handling in this tutorial, but the [real world example](../introduction/Examples.html#real-world) shows one of the possible approaches.

## Designing the State Shape

Just like in the basic tutorial, you’ll need to [design the shape of your application’s state](../basics/Reducers.md#designing-the-state-shape) before rushing into the implementation. With asynchronous code, there is more state to take care of, so we need to think it through.

This part is often confusing to beginners, because it is not immediately clear what information describes the state of an asynchronous application, and how to organize it in a single tree.

We’ll start with the most common use case: lists. Web applications often show lists of things. For example, a list of posts, or a list of friends. You’ll need to figure out what sorts of lists your app can show. You want to store them separately in the state, because this way you can cache them and only fetch again if necessary.

Here’s what the state shape for our “Reddit headlines” app might look like:

```js
{
  selectedReddit: 'frontend',
  postsByReddit: {
    frontend: {
      isFetching: true,
      didInvalidate: false,
      items: []
    },
    reactjs: {
      isFetching: false,
      didInvalidate: false,
      lastUpdated: 1439478405547,
      items: [{
        id: 42,
        title: 'Confusion about Flux and Relay'
      }, {
        id: 500,
        title: 'Creating a Simple Application Using React JS and Flux Architecture'
      }]
    }
  }
}
```

There are a few important bits here:

* We store each subreddit’s information separately so we can cache every subreddit. When the user switches between them the second time, the update will be instant, and we won’t need to refetch unless we want to. Don’t worry about all these items being in memory: unless you’re dealing with tens of thousands of items, and your user rarely closes the tab, you won’t need any sort of cleanup.

* For every list of items, you’ll want to store `isFetching` to show a spinner, `didInvalidate` so you can later toggle it when the data is stale, `lastUpdated` so you know when it was fetched the last time, and the `items` themselves. In a real app, you’ll also want to store pagination state like `fetchedPageCount` and `nextPageUrl`.

>##### Note on Nested Entities

>In this example, we store the received items together with the pagination information. However, this approach won’t work well if you have nested entities referencing each other, or if you let the user edit items. Imagine the user wants to edit a fetched post, but this post is duplicated in several places in the state tree. This would be really painful to implement.

>If you have nested entities, or if you let users edit received entities, you should keep them separately in the state as if it was a database. In pagination information, you would only refer to them by their IDs. This lets you always keep them up to date. The [real world example](../introduction/Examples.html#real-world) shows this approach, together with [normalizr](https://github.com/gaearon/normalizr) to normalize the nested API responses. With this approach, your state might look like this:

>```js
> {
>   selectedReddit: 'frontend',
>   entities: {
>     users: {
>       2: {
>         id: 2,
>         name: 'Andrew'
>       }
>     },
>     posts: {
>       42: {
>         id: 42,
>         title: 'Confusion about Flux and Relay',
>         author: 2
>       },
>       100: {
>         id: 100,
>         title: 'Creating a Simple Application Using React JS and Flux Architecture',
>         author: 2
>       }
>     }
>   },
>   postsByReddit: {
>     frontend: {
>       isFetching: true,
>       didInvalidate: false,
>       items: []
>     },
>     reactjs: {
>       isFetching: false,
>       didInvalidate: false,
>       lastUpdated: 1439478405547,
>       items: [42, 100]
>     }
>   }
> }
>```

>In this guide, we won’t normalize entities, but it’s something you should consider for a more dynamic application.

## Handling Actions

Before going into the details of dispatching actions together with network requests, we will write the reducers for the actions we defined above.

>##### Note on Reducer Composition

> Here, we assume that you understand reducer composition with [`combineReducers()`](../api/combineReducers.md), as described in the [Splitting Reducers](../basics/Reducers.md#splitting-reducers) section on the [basics guide](../basics/README.md). If you don’t, please [read it first](../basics/Reducers.md#splitting-reducers).

#### `reducers.js`

```js
import { combineReducers } from 'redux';
import {
  SELECT_REDDIT, INVALIDATE_REDDIT,
  REQUEST_POSTS, RECEIVE_POSTS
} from '../actions';

function selectedReddit(state = 'reactjs', action) {
  switch (action.type) {
  case SELECT_REDDIT:
    return action.reddit;
  default:
    return state;
  }
}

function posts(state = {
  isFetching: false,
  didInvalidate: false,
  items: []
}, action) {
  switch (action.type) {
  case INVALIDATE_REDDIT:
    return Object.assign({}, state, {
      didInvalidate: true
    });
  case REQUEST_POSTS:
    return Object.assign({}, state, {
      isFetching: true,
      didInvalidate: false
    });
  case RECEIVE_POSTS:
    return Object.assign({}, state, {
      isFetching: false,
      didInvalidate: false,
      items: action.posts,
      lastUpdated: action.receivedAt
    });
  default:
    return state;
  }
}

function postsByReddit(state = { }, action) {
  switch (action.type) {
  case INVALIDATE_REDDIT:
  case RECEIVE_POSTS:
  case REQUEST_POSTS:
    return Object.assign({}, state, {
      [action.reddit]: posts(state[action.reddit], action)
    });
  default:
    return state;
  }
}

const rootReducer = combineReducers({
  postsByReddit,
  selectedReddit
});

export default rootReducer;
```

In this code, there are two interesting parts:

* We use ES6 computed property syntax so we can update `state[action.reddit]` with `Object.assign()` in a terse way. This:

    ```js
    return Object.assign({}, state, {
      [action.reddit]: posts(state[action.reddit], action)
    });
    ```
  is equivalent to this:

  ```js
    let nextState = {};
    nextState[action.reddit] = posts(state[action.reddit], action);
    return Object.assign({}, state, nextState);
  ```
* We extracted `posts(state, action)` that manages the state of a specific post list. This is just [reducer composition](../basics/Reducers.md#splitting-reducers)! It is our choice how to split the reducer into smaller reducers, and in this case, we’re delegating updating items inside an object to a `posts` reducer. The [real world example](../introduction/Examples.html#real-world) goes even further, showing how to create a reducer factory for parameterized pagination reducers.

Remember that reducers are just functions, so you can use functional composition and higher-order functions as much as you feel comfortable.

## Async Action Creators

<<<<<<< HEAD
Finally, how do we use the synchronous action creators we [defined earlier](#synchronous-action-creators) together with network requests? The standard
 way to do it with Redux is to use the [redux-thunk middleware](https://github.com/gaearon/redux-thunk). We'll explain how middleware works in general [later](Middleware.md); for now, there 
 is just one important thing you need to know: by using this specific middleware, an action creator can return a function instead an action object.
 This way, the function creator becomes a [thunk](https://en.wikipedia.org/wiki/Thunk).
 
When a function creator returns a function, that function will get executed by the Redux-Thunk middleware. This function doesn't need to be pure; 
it is thus allowed to have side effects, including executing asynchronous API calls. The function can also dispatch actions - 
like those synchronous actions we defined earlier.
=======
Finally, how do we use the synchronous action creators we [defined earlier](#synchronous-action-creators) together with network requests? Surely, we can do this manually:

```js
import fetch from 'isomorphic-fetch';
import { createStore } from 'redux';
import { selectReddit, requestPosts, receivePosts } from './actions';
import rootReducer from './reducers';

const reddit = 'reactjs';
const store = createStore(rootReducer);

store.dispatch(selectReddit(reddit));

store.dispatch(requestPosts('reactjs'));
fetch(`http://www.reddit.com/r/${reddit}.json`)
  .then(response => response.json())
  .then(json =>
    store.dispatch(receivePosts(reddit, json))
  )
  .then(() => {
    console.log(store.getState());
  });
```

>##### Note on `fetch`

>We use [`fetch` API](https://developer.mozilla.org/en/docs/Web/API/Fetch_API) in the examples. It is a new API for making network requests that replaces `XMLHttpRequest` for most common needs. Because most browsers don’t yet support it natively, we suggest that you use [`isomorphic-fetch`](https://github.com/matthew-andrews/isomorphic-fetch) library:

>```js
// Do this in every file where you use `fetch`
>import fetch from 'isomorphic-fetch';
>```

>Internally, it uses [`whatwg-fetch` polyfill](https://github.com/github/fetch) on the client, and [`node-fetch`](https://github.com/bitinn/node-fetch) on the server, so you won’t need to change API calls if you change your app to be [universal](https://medium.com/@mjackson/universal-javascript-4761051b7ae9).

>Be aware that any `fetch` polyfill assumes a [Promise](https://developer.mozilla.org/en-US/docs/Web/JavaScript/Reference/Global_Objects/Promise) polyfill is already present. The easiest way to ensure you have a Promise polyfill is to enable Babel’s ES6 polyfill in your entry point before any other code runs:

>```js
>// Do this once before any other code in your app
>import 'babel-core/polyfill';
>```

We can call the APIs and dispatch the relevant actions from our components, too. However, it quickly gets tedious. Usually you want some kind of common logic before performing a request, such as looking up something in the state, and maybe deciding not to fetch because the data is cached.

Clearly, actions can’t express control flow. The best tool for control flow is a function. A function can have an `if` statement, or an early `return`. If a function has access to a `dispatch` method, it can call it many times, potentially asynchronously. Does this ring a bell?
>>>>>>> 6edc6106

We can still define these special thunk action creators inside our `actions.js` file:

#### `actions.js`

```js
import fetch from 'isomorphic-fetch';

export const REQUEST_POSTS = 'REQUEST_POSTS';
function requestPosts(reddit) {
  return {
    type: REQUEST_POSTS,
    reddit
  };
}

export const RECEIVE_POSTS = 'RECEIVE_POSTS'
function receivePosts(reddit, json) {
  return {
    type: RECEIVE_POSTS,
    reddit,
    posts: json.data.children.map(child => child.data),
    receivedAt: Date.now()
  };
}

// thunk action creator
export function fetchPosts(reddit) {

  // thunk middleware knows how to handle functions; it will also pass the dispatch method as an 
  // argument to the function, that will thus be able to dispatch actions itself
  return function (dispatch) {
  
    // first dispatch: the app state is updated to inform that the API call is starting
    dispatch(requestPosts(reddit));

    // the function called by the thunk middleware can return a value, that is passed on as the return 
    // value of the dispatch method which is applied to the thunk action creator.
    
    // In this case, we return a promise to wait for; 
    // this is not required by thunk middleware, but it is convenient for us
    return fetch(`http://www.reddit.com/r/${reddit}.json`)
      .then(response => response.json())
      .then(json =>
        // We can dispatch many times! Here, we update the app state with the results of the API call
        dispatch(receivePosts(reddit, json))
      );
      // NB: in a real world app, you also want to catch any error in the network call
  };
}
```

>##### Note on `fetch`

>We use [`fetch` API](https://developer.mozilla.org/en/docs/Web/API/Fetch_API) in the examples. It is a new API for making network requests that replaces `XMLHttpRequest` for most common needs. Because most browsers don’t yet support it natively, we suggest that you use [`isomorphic-fetch`](https://github.com/matthew-andrews/isomorphic-fetch) library:

>```js
// Do this in every file where you use `fetch`
>import fetch from 'isomorphic-fetch';
>```

>Internally, it uses [`whatwg-fetch` polyfill](https://github.com/github/fetch) on the client, and [`node-fetch`](https://github.com/bitinn/node-fetch) on the server, so you won’t need to change API calls if you change your app to be [universal](https://medium.com/@mjackson/universal-javascript-4761051b7ae9).

>Be aware that any `fetch` polyfill assumes a [Promise](https://developer.mozilla.org/en-US/docs/Web/JavaScript/Reference/Global_Objects/Promise) polyfill is already present. The easiest way to ensure you have a Promise polyfill is to enable Babel’s ES6 polyfill in your entry point before any other code runs:

>```js
>// Do this once before any other code in your app
>import 'babel-core/polyfill';
>```

How do we include the Redux-thunk middleware in the dispatch mechanism? We use the applyMiddleware method
from Redux, as shown below:

#### `index.js`

```js
import thunkMiddleware from 'redux-thunk';
import loggerMiddleware from 'redux-logger';
import { createStore, applyMiddleware } from 'redux';
import { selectReddit, fetchPosts } from './actions';
import rootReducer from './reducers';

const createStoreWithMiddleware = applyMiddleware(
  thunkMiddleware, // lets us dispatch() functions
  loggerMiddleware // neat middleware that logs actions
)(createStore);

const store = createStoreWithMiddleware(rootReducer);

store.dispatch(selectReddit('reactjs'));
store.dispatch(fetchPosts('reactjs')).then(() =>
  console.log(store.getState());
);
```

The nice thing about thunks is that they can dispatch results of each other:

#### `actions.js`

```js
import fetch from 'isomorphic-fetch';

export const REQUEST_POSTS = 'REQUEST_POSTS';
function requestPosts(reddit) {
  return {
    type: REQUEST_POSTS,
    reddit
  };
}

export const RECEIVE_POSTS = 'RECEIVE_POSTS'
function receivePosts(reddit, json) {
  return {
    type: RECEIVE_POSTS,
    reddit,
    posts: json.data.children.map(child => child.data),
    receivedAt: Date.now()
  };
}

function fetchPosts(reddit) {
  return dispatch => {
    dispatch(requestPosts(reddit));
    return fetch(`http://www.reddit.com/r/${reddit}.json`)
      .then(response => response.json())
      .then(json => dispatch(receivePosts(reddit, json)));
  };
}

function shouldFetchPosts(state, reddit) {
  const posts = state.postsByReddit[reddit];
  if (!posts) {
    return true;
  } else if (posts.isFetching) {
    return false;
  } else {
    return posts.didInvalidate;
  }
}

export function fetchPostsIfNeeded(reddit) {
  return (dispatch, getState) => {
    if (shouldFetchPosts(getState(), reddit)) {
      // Dispatch a thunk from thunk!
      return dispatch(fetchPosts(reddit));
    } else {
      // Let the calling code know there's nothing to wait for.
      return Promise.resolve();
    }
  };
}
```

This lets us write more sophisticated async control flow gradually, while the consuming code can stay pretty much the same:

#### `index.js`

```js
store.dispatch(fetchPostsIfNeeded('reactjs')).then(() =>
  console.log(store.getState());
);
```

>##### Note about Server Rendering

>Async action creators are especially convenient for server rendering. You can create a store, dispatch a single async action creator that dispatches other async action creators to fetch data for a whole section of your app, and only render after the Promise it returns, completes. Then your store will already be hydrated with the state you need before rendering.

[Thunk middleware](https://github.com/gaearon/redux-thunk) isn’t the only way to orchestrate asynchronous actions in Redux. You can use [redux-promise](https://github.com/acdlite/redux-promise) or [redux-promise-middleware](https://github.com/pburtchaell/redux-promise-middleware) to dispatch Promises instead of functions. You can dispatch Observables with [redux-rx](https://github.com/acdlite/redux-rx). You can even write a custom middleware to describe calls to your API, like the [real world example](../introduction/Examples.html#real-world) does. It is up to you to try a few options, choose a convention you like, and follow it, whether with, or without the middleware.

## Connecting to UI

Dispatching async actions is no different from dispatching synchronous actions, so we won’t discuss this in detail. See [Usage with React](../basics/UsageWithReact.md) for an introduction into using Redux from React components. See [Example: Reddit API](ExampleRedditAPI.md) for the complete source code discussed in this example.

## Next Steps

Read [Async Flow](AsyncFlow.md) to recap how async actions fit into the Redux flow.<|MERGE_RESOLUTION|>--- conflicted
+++ resolved
@@ -293,62 +293,14 @@
 
 ## Async Action Creators
 
-<<<<<<< HEAD
 Finally, how do we use the synchronous action creators we [defined earlier](#synchronous-action-creators) together with network requests? The standard
  way to do it with Redux is to use the [redux-thunk middleware](https://github.com/gaearon/redux-thunk). We'll explain how middleware works in general [later](Middleware.md); for now, there 
  is just one important thing you need to know: by using this specific middleware, an action creator can return a function instead an action object.
  This way, the function creator becomes a [thunk](https://en.wikipedia.org/wiki/Thunk).
  
-When a function creator returns a function, that function will get executed by the Redux-Thunk middleware. This function doesn't need to be pure; 
+When a function creator returns a function, that function will get executed by the Redux Thunk middleware. This function doesn't need to be pure; 
 it is thus allowed to have side effects, including executing asynchronous API calls. The function can also dispatch actions - 
 like those synchronous actions we defined earlier.
-=======
-Finally, how do we use the synchronous action creators we [defined earlier](#synchronous-action-creators) together with network requests? Surely, we can do this manually:
-
-```js
-import fetch from 'isomorphic-fetch';
-import { createStore } from 'redux';
-import { selectReddit, requestPosts, receivePosts } from './actions';
-import rootReducer from './reducers';
-
-const reddit = 'reactjs';
-const store = createStore(rootReducer);
-
-store.dispatch(selectReddit(reddit));
-
-store.dispatch(requestPosts('reactjs'));
-fetch(`http://www.reddit.com/r/${reddit}.json`)
-  .then(response => response.json())
-  .then(json =>
-    store.dispatch(receivePosts(reddit, json))
-  )
-  .then(() => {
-    console.log(store.getState());
-  });
-```
-
->##### Note on `fetch`
-
->We use [`fetch` API](https://developer.mozilla.org/en/docs/Web/API/Fetch_API) in the examples. It is a new API for making network requests that replaces `XMLHttpRequest` for most common needs. Because most browsers don’t yet support it natively, we suggest that you use [`isomorphic-fetch`](https://github.com/matthew-andrews/isomorphic-fetch) library:
-
->```js
-// Do this in every file where you use `fetch`
->import fetch from 'isomorphic-fetch';
->```
-
->Internally, it uses [`whatwg-fetch` polyfill](https://github.com/github/fetch) on the client, and [`node-fetch`](https://github.com/bitinn/node-fetch) on the server, so you won’t need to change API calls if you change your app to be [universal](https://medium.com/@mjackson/universal-javascript-4761051b7ae9).
-
->Be aware that any `fetch` polyfill assumes a [Promise](https://developer.mozilla.org/en-US/docs/Web/JavaScript/Reference/Global_Objects/Promise) polyfill is already present. The easiest way to ensure you have a Promise polyfill is to enable Babel’s ES6 polyfill in your entry point before any other code runs:
-
->```js
->// Do this once before any other code in your app
->import 'babel-core/polyfill';
->```
-
-We can call the APIs and dispatch the relevant actions from our components, too. However, it quickly gets tedious. Usually you want some kind of common logic before performing a request, such as looking up something in the state, and maybe deciding not to fetch because the data is cached.
-
-Clearly, actions can’t express control flow. The best tool for control flow is a function. A function can have an `if` statement, or an early `return`. If a function has access to a `dispatch` method, it can call it many times, potentially asynchronously. Does this ring a bell?
->>>>>>> 6edc6106
 
 We can still define these special thunk action creators inside our `actions.js` file:
 
